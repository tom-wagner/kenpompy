"""
This module contains functions for scraping the team page kenpom.com tables into
pandas dataframes
"""

import pandas as pd
import datetime
<<<<<<< HEAD
import re
from bs4 import BeautifulSoup
from codecs import encode, decode
=======
from io import StringIO
>>>>>>> 378b5e29

def get_valid_teams(browser, season=None):
	"""
	Scrapes the teams (https://kenpom.com) into a list.

	Args:
		browser (mechanicalsoul StatefulBrowser): Authenticated browser with full access to kenpom.com generated
			by the `login` function
		season (str, optional): Used to define different seasons. 2002 is the earliest available season.

	Returns:
		team_list (list): List containing all valid teams for the given season on kenpom.com.
	"""

	url = "https://kenpom.com"
	url = url + '?y=' + str(season)

	browser.open(url)
	teams = browser.get_current_page()
	table = teams.find_all('table')[0]
	team_df = pd.read_html(StringIO(str(table)))
	# Get only the team column.
	team_df = team_df[0].iloc[:, 1]
 	# Remove NCAA tourny seeds for previous seasons.
	team_df = team_df.str.replace(r'\d+', '', regex=True)
	team_df = team_df.str.rstrip()
	team_df = team_df.dropna()
	# Remove leftover team headers
	team_list = team_df.values.tolist()
	team_list = [team for team in team_df if team != "Team"]

	return team_list

def get_schedule(browser, team=None, season=None):
	"""
	Scrapes a team's schedule from (https://kenpom.com/team.php) into a dataframe.

	Args:
		browser (mechanicalsoul StatefulBrowser): Authenticated browser with full access to kenpom.com generated
			by the `login` function
		team: Used to determine which team to scrape for schedule.
		season (str, optional): Used to define different seasons. 2002 is the earliest available season.

	Returns:
		team_df (pandas dataframe): Dataframe containing a team's schedule for the given season.

	Raises:
		ValueError if `season` is less than 2002.
		ValueError if `season` is greater than the current year.
		ValueError if `team` is not in the valid team list.
	"""

	url = 'https://kenpom.com/team.php'

	date = datetime.date.today()
	currentYear = date.strftime("%Y")

	if season:
		if int(season) < 2002:
			raise ValueError(
				'season cannot be less than 2002, as data only goes back that far.')
		if int(season) > int(currentYear):
			raise ValueError(
				'season cannot be greater than the current year.')
	else:
		season = int(currentYear)

	if team==None or team not in get_valid_teams(browser, season):
			raise ValueError(
				'the team does not exist in kenpom in the given year.  Check that the spelling matches (https://kenpom.com) exactly.')
	
	# Sanitize team name
	team = team.replace(" ", "+")
	team = team.replace("&", "%26")
	url = url + "?team=" + str(team)
	url = url + "&y=" + str(season)

	browser.open(url)
	schedule = browser.get_current_page()
	table = schedule.find_all('table')[1]
	schedule_df = pd.read_html(StringIO(str(table)))

	# Dataframe Tidying
	schedule_df = schedule_df[0]
	schedule_df.columns = ['Date', 'Team Rank', 'Opponent Rank', 'Opponent Name', 'Result', 'Possession Number',
					  'A', 'Location', 'Record', 'Conference', 'B']
	schedule_df = schedule_df.drop(columns = ['A', 'B'])
	schedule_df = schedule_df.fillna('')
	schedule_df = schedule_df[schedule_df['Date'] != schedule_df['Team Rank']]
	schedule_df = schedule_df[schedule_df['Date'] != 'Date']

	return schedule_df

def get_scouting_report(browser, team=None, season=None, conference_only=False):
	url = 'https://kenpom.com/team.php'

	date = datetime.date.today()
	currentYear = date.strftime("%Y")

	if season:
		if int(season) < 2002:
			raise ValueError(
				'season cannot be less than 2002, as data only goes back that far.')
		if int(season) > int(currentYear):
			raise ValueError(
				'season cannot be greater than the current year.')
	else:
		season = int(currentYear)

	if team==None or team not in get_valid_teams(browser, season):
			raise ValueError(
				'the team does not exist in kenpom in the given year.  Check that the spelling matches (https://kenpom.com) exactly.')
	
	# Sanitize team name
	team = team.replace(" ", "+")
	team = team.replace("&", "%26")
	url = url + "?team=" + str(team)
	url = url + "&y=" + str(season)

	browser.open(url)
	scouting_report_scripts = browser.page.find("script", { "type": "text/javascript", "src": ""} )

	extraction_pattern = re.compile("\$\(\"td#(?P<token>[A-Za-z0-9]+)\"\)\.html\(\"(.+)\"\);")
	if conference_only:
		pattern = re.compile("\$\(':checkbox'\).click\(function\(\) \{([^\}]+)}")
	else:
		pattern = re.compile("function tableStart\(\) \{([^\}]+)}")

	stats = extraction_pattern.findall(decode(encode(pattern.search(str(scouting_report_scripts.contents[0])).groups()[0], 'latin-1', 'backslashreplace'), 'unicode-escape'))
	stats = list(map(lambda x: (x[0], float(BeautifulSoup(x[1], "lxml").find('a').contents[0]), int(str(BeautifulSoup(x[1], "lxml").find('span', { "class": "seed" }).contents[0]))), stats[2:]))
	stats_df = {}	
	for stat in stats:
		stats_df[stat[0]] = stat[1]
		stats_df[stat[0]+'.Rank'] = stat[2]
	return stats_df<|MERGE_RESOLUTION|>--- conflicted
+++ resolved
@@ -5,13 +5,10 @@
 
 import pandas as pd
 import datetime
-<<<<<<< HEAD
+from io import StringIO
 import re
 from bs4 import BeautifulSoup
 from codecs import encode, decode
-=======
-from io import StringIO
->>>>>>> 378b5e29
 
 def get_valid_teams(browser, season=None):
 	"""
